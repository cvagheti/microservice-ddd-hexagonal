--- conflicted
+++ resolved
@@ -10,31 +10,12 @@
 
 Este projeto demonstra a implementação de um microserviço utilizando Spring Boot, princípios de Domain-Driven Design (DDD) e Arquitetura Hexagonal, organizado em módulos Maven separados.
 
-## 🎯 Objetivos do Projeto
-
-- **Separação clara** entre lógica de negócio e detalhes técnicos
-- **Domínio puro** sem dependências de frameworks
-- **Testabilidade** independente da infraestrutura
-- **Flexibilidade** para mudanças tecnológicas
-- **Manutenibilidade** através de fronteiras arquiteturais claras
-
-## 📁 Estrutura de Módulos
-
-O projeto está dividido em três módulos principais seguindo os princípios da Arquitetura Hexagonal:
-
-> 📚 **Para documentação detalhada de cada módulo, consulte:**
-> - [🏛️ **Domain Module**](domain/README.md) - Lógica de negócio pura e conceitos DDD
-> - [⚙️ **Application Module**](application/README.md) - Casos de uso, CQRS e orquestração
-> - [🔧 **Infrastructure Module**](infrastructure/README.md) - Adaptadores, Spring Boot e integrações técnicas
+## Estrutura do Projeto
+
+O projeto está dividido em três módulos principais:
 
 ```
 microservice-ddd-hexagonal/
-<<<<<<< HEAD
-├── pom.xml                    # POM pai do projeto
-├── domain/                    # 🏛️ Lógica de negócio pura (DDD)
-├── application/               # ⚙️ Casos de uso e orquestração (CQRS)
-└── infrastructure/            # 🔧 Adaptadores e frameworks (Spring Boot)
-=======
 ├── pom.xml                           # POM pai do projeto
 ├── domain/                           # Módulo de Domínio
 │   ├── pom.xml
@@ -50,7 +31,6 @@
 │   ├── pom.xml
 │   └── src/main/java/com/example/application/
 │       ├── service/                  # Serviços de aplicação (CQRS)
-│       │   ├── ProductApplicationService.java  # Serviço principal
 │       │   ├── ProductCommandService.java      # Serviço de comandos
 │       │   └── ProductQueryService.java        # Serviço de consultas
 │       ├── dto/                      # Objetos de transferência de dados
@@ -82,7 +62,6 @@
             ├── application.yml               # Configurações de desenvolvimento
             ├── application-prod.yml          # Configurações de produção
             └── data.sql                      # Dados de exemplo
->>>>>>> 299ff3fe
 ```
 
 ## Relações de Dependência entre Módulos
@@ -118,21 +97,12 @@
     end
     
     subgraph "Application Layer (Orquestração)"
-<<<<<<< HEAD
-        CommandService["Command Service<br/>ProductCommandService"]
-        QueryService["Query Service<br/>ProductQueryService"]
-        CommandUseCase["(Interface) <br />Command Use Case<br/>ProductCommandUseCase"]
-        QueryUseCase["(Interface) <br/>Query Use Case<br/>ProductQueryUseCase"]
-        Repository["(Interface) <br/>Repository<br/>ProductRepository"]
-=======
-        AppService["Application Service<br/>ProductApplicationService"]
         CommandService["Command Service<br/>ProductCommandService"]
         QueryService["Query Service<br/>ProductQueryService"]
         ManagementUseCase["Management Use Case<br/>ProductManagementUseCase"]
         CommandUseCase["Command Use Case<br/>ProductCommandUseCase"]
         QueryUseCase["Query Use Case<br/>ProductQueryUseCase"]
         Repository["Repository Interface<br/>ProductRepository"]
->>>>>>> 299ff3fe
         DTO["DTOs<br/>ProductDto, Requests"]
     end
     
@@ -142,23 +112,6 @@
         DomainService["Domain Service<br/>ProductDomainService"]
     end
     
-<<<<<<< HEAD
-    REST --> CommandAdapter
-    REST --> QueryAdapter
-    
-    CommandAdapter --> CommandUseCase
-    QueryAdapter --> QueryUseCase
-    
-    CommandUseCase --> CommandService
-    QueryUseCase --> QueryService
-    
-    CommandService --> DomainService
-    QueryService --> Repository
-    
-    CommandService --> Repository
-    Persistence --> Repository
-    
-=======
     REST --> UseCaseAdapter
     REST --> CommandAdapter
     REST --> QueryAdapter
@@ -167,41 +120,27 @@
     CommandAdapter --> CommandUseCase
     QueryAdapter --> QueryUseCase
     
-    ManagementUseCase --> AppService
     CommandUseCase --> CommandService
     QueryUseCase --> QueryService
     
-    AppService --> DomainService
     CommandService --> DomainService
     QueryService --> Repository
-    
-    AppService --> Repository
     CommandService --> Repository
     Persistence --> Repository
     
     AppService --> Entity
->>>>>>> 299ff3fe
     CommandService --> Entity
     Entity --> ValueObject
     
     style REST fill:#ffcdd2
-<<<<<<< HEAD
-=======
     style UseCaseAdapter fill:#ffcdd2
->>>>>>> 299ff3fe
     style CommandAdapter fill:#ffcdd2
     style QueryAdapter fill:#ffcdd2
     style Persistence fill:#ffcdd2
     style Config fill:#ffcdd2
-<<<<<<< HEAD
-    style CommandService fill:#fff3e0
-    style QueryService fill:#fff3e0
-=======
-    style AppService fill:#fff3e0
     style CommandService fill:#fff3e0
     style QueryService fill:#fff3e0
     style ManagementUseCase fill:#fff3e0
->>>>>>> 299ff3fe
     style CommandUseCase fill:#fff3e0
     style QueryUseCase fill:#fff3e0
     style DTO fill:#fff3e0
@@ -211,9 +150,6 @@
     style Repository fill:#fff3e0
 ```
 
-<<<<<<< HEAD
-## 🏗️ Arquitetura de Alto Nível
-=======
 ### Regras de Dependência
 
 #### ✅ **Dependências Permitidas:**
@@ -230,7 +166,7 @@
 - Spring Boot starter executa a partir da infraestrutura
 
 **3. Application → Domain**
-- `ProductApplicationService` usa `Product`, `ProductDomainService`
+- `ProductCommandService` e `ProductQueryService` usam `Product`, `ProductDomainService`
 - `ProductDto` converte de/para entidades do domínio
 - Use cases orquestram operações do domínio
 - **Nota**: Repository interface (`ProductRepository`) está na camada de aplicação, não no domínio
@@ -240,22 +176,29 @@
 **1. Domain → Application** (NUNCA)
 - Domínio não pode conhecer camada de aplicação
 - Mantém pureza das regras de negócio
->>>>>>> 299ff3fe
-
-### Fluxo de Dependências
-
+
+**2. Domain → Infrastructure** (NUNCA)
+- Domínio não pode depender de frameworks
+- Inversão de dependência através de interfaces
+
+**3. Application → Infrastructure** (NUNCA)
+- Aplicação não pode conhecer detalhes de implementação
+- Usa abstrações (ports) definidas na própria camada
+
+### Benefícios desta Estrutura
+
+**1. Inversão de Dependências**
 ```
 Infraestrutura ──► Aplicação ──► Domínio
      ↑                            ↑
      └────────────────────────────┘
 ```
-
-**Princípios Arquiteturais:**
+- Fluxo de controle: Infrastructure → Application → Domain
+- Fluxo de dependências: Infrastructure → Application → Domain
+- Domain define interfaces, Infrastructure implementa
+
+**2. Isolation por Camadas**
 - **Domain**: Zero dependências externas, apenas Java puro
-<<<<<<< HEAD
-- **Application**: Define portas (use cases) e orquestração (CQRS)
-- **Infrastructure**: Implementa adaptadores para web e persistência
-=======
 - **Application**: Depende apenas do Domain + Spring Context
 - **Infrastructure**: Depende de Application, Domain + Frameworks
 
@@ -320,26 +263,17 @@
 - Valida regras de negócio como unicidade de nome e consistência de dados
 
 **5. Application Services (CQRS)**
-- **`ProductApplicationService`**: Orquestra casos de uso e coordena operações completas
 - **`ProductCommandService`**: Especializado em operações de escrita (comandos)
 - **`ProductQueryService`**: Especializado em operações de leitura (consultas)
 - Não contém lógica de negócio, apenas orquestração
-- Implementa padrão CQRS (Command Query Responsibility Segregation)
+- Implementa padrão CQRS (Command Query Responsibility Segregation) puro
 
 ### Arquitetura Hexagonal (Ports & Adapters)
 
 **Arquitetura Hexagonal** isola a lógica de negócio dos detalhes externos através de portas e adaptadores, permitindo que a aplicação seja testável e independente de frameworks.
->>>>>>> 299ff3fe
-
-### Padrões Implementados
-- **Hexagonal Architecture** (Ports & Adapters)
-- **Domain-Driven Design** (DDD)
-- **Command Query Responsibility Segregation** (CQRS)
-- **Dependency Inversion Principle**
-
-<<<<<<< HEAD
-## 🚀 Quick Start
-=======
+
+#### **Conceitos Hexagonais Implementados:**
+
 **1. Inbound Ports (Portas de Entrada)**
 - **`ProductCommandUseCase`**: Define contratos para operações de escrita (CQRS)
 - **`ProductQueryUseCase`**: Define contratos para operações de leitura (CQRS)
@@ -582,14 +516,12 @@
 
 
 ## Como Executar
->>>>>>> 299ff3fe
 
 ### Pré-requisitos
-- **Java 21** ou superior
-- **Maven 3.6** ou superior
-- IDE Java (IntelliJ IDEA, Eclipse, etc.)
-
-### Comandos Essenciais
+- Java 21 ou superior
+- Maven 3.6 ou superior
+
+### Comandos
 
 ```
 # Compilar o projeto
@@ -601,48 +533,21 @@
 # Executar a aplicação
 mvn spring-boot:run -pl infrastructure
 
-# Empacotar
+# Empacotar a aplicação
 mvn clean package
-
-# Executar com perfil de produção
-mvn spring-boot:run -pl infrastructure -Dspring.profiles.active=prod
-```
-
-### Acesso à API
-- **Base URL**: `http://localhost:8080/api/v1`
-- **Console H2** (desenvolvimento): `http://localhost:8080/h2-console`
-- **Health Check**: `http://localhost:8080/actuator/health`
-
-## 📊 API Endpoints Principais
-
-### Funcionalidades do Sistema
-- **Gerenciamento de produtos** (CRUD)
-- **Controle de inventário** (adicionar/remover estoque)
-- **Gerenciamento de status** (ativar/desativar produtos)
-- **Busca e filtragem** de produtos
-- **Estatísticas** de inventário
-
-<<<<<<< HEAD
-### Endpoints REST
-
-| Método | Endpoint | Descrição |
-|--------|----------|------------|
-| GET | `/api/v1/products` | Listar todos os produtos |
-| GET | `/api/v1/products/{id}` | Buscar produto por ID |
-| GET | `/api/v1/products/active` | Listar produtos ativos |
-| GET | `/api/v1/products/search?name={name}` | Buscar produtos por nome |
-| POST | `/api/v1/products` | Criar novo produto |
-| PUT | `/api/v1/products/{id}` | Atualizar produto |
-| PATCH | `/api/v1/products/{id}/stock/add?quantity={qty}` | Adicionar estoque |
-| PATCH | `/api/v1/products/{id}/stock/remove?quantity={qty}` | Remover estoque |
-| PATCH | `/api/v1/products/{id}/activate` | Ativar produto |
-| PATCH | `/api/v1/products/{id}/deactivate` | Desativar produto |
-| DELETE | `/api/v1/products/{id}` | Excluir produto |
-| GET | `/api/v1/products/statistics` | Estatísticas do inventário |
-
-**Exemplo de Request:**
-```json
-=======
+```
+
+### Executar com Docker (opcional)
+```bash
+# Criar imagem Docker
+docker build -t microservice-ddd .
+
+# Executar container
+docker run -p 8080:8080 microservice-ddd
+```
+
+## API Endpoints
+
 O sistema oferece acesso aos casos de uso através da Arquitetura Hexagonal com CQRS puro:
 
 ### 1. Interface de Comandos (ProductCommandUseCase)
@@ -673,7 +578,6 @@
 ### Exemplo de Requisição
 
 ```
->>>>>>> 299ff3fe
 POST /api/v1/products
 {
   "name": "iPhone 15 Pro",
@@ -684,82 +588,19 @@
 }
 ```
 
-## 🚀 Tecnologias Utilizadas
-
-- **Java 21** - LTS version with modern features
-- **Spring Boot 3.1.5** - Framework principal
-- **Spring Data JPA** - Persistência
-- **H2 Database** (desenvolvimento) / **PostgreSQL** (produção)
-- **Maven** - Build tool e gerenciamento de dependências
-- **Jakarta Validation** - Validações
-- **Spring Boot Actuator** - Monitoramento
-
-## 🌐 Ambientes
+## Perfis de Ambiente
 
 ### Desenvolvimento (padrão)
 - Banco H2 em memória
-- Console H2: `http://localhost:8080/h2-console`
+- Console H2 habilitado
 - Logs detalhados
 - Dados de exemplo carregados automaticamente
 
-### Produção
-```bash
-mvn spring-boot:run -pl infrastructure -Dspring.profiles.active=prod
-```
+### Produção (`-Dspring.profiles.active=prod`)
 - PostgreSQL
 - Logs otimizados
 - Configurações de segurança
 
-<<<<<<< HEAD
-## ✨ Benefícios da Arquitetura
-
-- **🎯 Separação Clara**: Domínio puro, aplicação CQRS, infraestrutura isolada
-- **🧪 Testabilidade**: Domínio independente, fácil criação de mocks
-- **🔄 Flexibilidade**: Fácil troca de tecnologias sem impacto no domínio
-- **📈 Escalabilidade**: Comandos e consultas otimizados independentemente
-- **🔧 Manutenibilidade**: Código organizado com dependências claras
-
-## 📋 Próximos Passos
-
-### ✅ Implementado
-- Arquitetura hexagonal com portas na camada de aplicação
-- Domínio completamente puro
-- Padrão CQRS (Command Query Responsibility Segregation)
-- Adaptadores especializados para comandos e consultas
-- Separação de serviços de aplicação por responsabilidade
-
-### 🕰️ Em Desenvolvimento
-- [ ] **Testes Unitários Abrangentes**
-  - Testes de domínio (entidades, value objects, serviços)
-  - Testes de aplicação (casos de uso, serviços CQRS)
-  - Testes de integração (adaptadores, repositórios)
-
-- [ ] **Segurança e Autenticação**
-  - JWT authentication
-  - Autorização com Spring Security
-  - Rate limiting e throttling
-
-- [ ] **Eventos de Domínio**
-  - Domain events para comunicação entre agregados
-  - Event sourcing para auditoria
-  - Integration events para comunicação entre microserviços
-
-- [ ] **Resiliência e Monitoramento**
-  - Circuit breaker com Resilience4j
-  - Health checks customizados
-  - Métricas customizadas com Micrometer
-  - Distributed tracing com Sleuth/Zipkin
-
-### 📪 Documentação Modular
-Para detalhes de implementação, consulte os READMEs específicos:
-- [🏛️ Domain](domain/README.md): DDD, agregados, value objects
-- [⚙️ Application](application/README.md): CQRS, casos de uso, portas
-- [🔧 Infrastructure](infrastructure/README.md): Spring Boot, JPA, adaptadores
-
----
-
-**Este projeto serve como referência para implementação de microserviços com arquitetura limpa, princípios DDD rigorosos, padrão CQRS e separação clara de responsabilidades.**
-=======
 ## Monitoramento
 
 ### Actuator Endpoints
@@ -880,5 +721,4 @@
 
 ---
 
-**Este projeto serve como referência para implementação de microserviços com arquitetura limpa, princípios DDD rigorosos, padrão CQRS e separação clara de responsabilidades. A implementação demonstra como combinar Arquitetura Hexagonal com Domain-Driven Design de forma prática e eficiente.**
->>>>>>> 299ff3fe
+**Este projeto serve como referência para implementação de microserviços com arquitetura limpa, princípios DDD rigorosos, padrão CQRS e separação clara de responsabilidades. A implementação demonstra como combinar Arquitetura Hexagonal com Domain-Driven Design de forma prática e eficiente.**